use crate::frame::*;
use crate::window::WindowSettings;
use serde::Serialize;
use std::cell::RefCell;
use std::rc::Rc;
use wasm_bindgen::prelude::*;
use wasm_bindgen::JsCast;
use web_sys::WebGl2RenderingContext;

#[derive(Debug)]
pub enum WindowError {
    WindowCreationError { message: String },
    ContextError { message: String },
    PerformanceError { message: String },
    EventListenerError { message: String },
    CanvasError { message: String },
}

pub struct Window {
    canvas: Option<web_sys::HtmlCanvasElement>,
    window: Rc<web_sys::Window>,
    settings: WindowSettings,
    closures: Vec<Closure<dyn FnMut()>>,
    closures_with_event: Vec<Closure<dyn FnMut(web_sys::Event)>>,
    closures_with_mouseevent: Vec<Closure<dyn FnMut(web_sys::MouseEvent)>>,
    closures_with_wheelevent: Vec<Closure<dyn FnMut(web_sys::WheelEvent)>>,
    closures_with_touchevent: Vec<Closure<dyn FnMut(web_sys::TouchEvent)>>,
    closures_with_keyboardevent: Vec<Closure<dyn FnMut(web_sys::KeyboardEvent)>>,
}

impl Window {
    pub fn new(settings: WindowSettings) -> Result<Window, WindowError> {
        let websys_window = web_sys::window().ok_or(WindowError::WindowCreationError {
            message: "Unable to create web window".to_string(),
        })?;
        let document = websys_window
            .document()
            .ok_or(WindowError::WindowCreationError {
                message: "Unable to get document".to_string(),
            })?;

        let mut window = Window {
            canvas: None,
            window: Rc::new(websys_window),
            settings,
            closures: Vec::new(),
            closures_with_event: Vec::new(),
            closures_with_mouseevent: Vec::new(),
            closures_with_wheelevent: Vec::new(),
            closures_with_touchevent: Vec::new(),
            closures_with_keyboardevent: Vec::new(),
        };
        if let Some(canvas) = document.get_elements_by_tag_name("canvas").item(0) {
            window.set_canvas(
                canvas
                    .dyn_into::<web_sys::HtmlCanvasElement>()
                    .map_err(|e| WindowError::WindowCreationError {
                        message: format!(
                            "Unable to convert to HtmlCanvasElement. Error code: {:?}",
                            e
                        ),
                    })?,
            )?;
        };
        Ok(window)
    }

    ///
    /// Get the canvas which is rendered to when using [Screen](crate::Screen).
    /// If there is no canvas specified using the set_canvas function and no default canvas is found, this will return an error.
    ///
    pub fn canvas(&self) -> Result<&web_sys::HtmlCanvasElement, WindowError> {
        self.canvas.as_ref().ok_or(WindowError::CanvasError {
            message: "Could not find a canvas.".to_string(),
        })
    }

    ///
    /// Specifies the canvas to write to when using [Screen](crate::Screen). Will overwrite the default canvas if any has been found.
    ///
    pub fn set_canvas(&mut self, canvas: web_sys::HtmlCanvasElement) -> Result<(), WindowError> {
        self.canvas = Some(canvas);
        self.set_canvas_size()?;
        Ok(())
    }

    pub fn size(&self) -> Result<(usize, usize), WindowError> {
        let canvas = self.canvas.as_ref().ok_or(WindowError::CanvasError {
            message: "Could not find a canvas.".to_string(),
        })?;
        Ok((canvas.width() as usize, canvas.height() as usize))
    }

    pub fn viewport(&self) -> Result<crate::Viewport, WindowError> {
        let (w, h) = self.size()?;
        Ok(crate::Viewport::new_at_origo(w, h))
    }

    pub fn gl(&self) -> Result<crate::Context, WindowError> {
        let context_options = ContextOptions {
            antialias: self.settings.multisamples > 0,
        };
        let context = self.canvas.as_ref().ok_or(WindowError::CanvasError {message: "Could not find a canvas.".to_string()})?
            .get_context_with_context_options("webgl2", &JsValue::from_serde(&context_options).unwrap())
            .map_err(|e| WindowError::ContextError {message: format!("Unable to get webgl2 context for the given canvas. Maybe your browser doesn't support WebGL2? Error code: {:?}", e)})?
            .ok_or(WindowError::ContextError {message: "Unable to get webgl2 context for the given canvas. Maybe your browser doesn't support WebGL2?".to_string()})?
            .dyn_into::<WebGl2RenderingContext>().map_err(|e| WindowError::ContextError {message: format!("Unable to get webgl2 context for the given canvas. Maybe your browser doesn't support WebGL2? Error code: {:?}", e)})?;
        context.get_extension("EXT_color_buffer_float").map_err(|e| WindowError::ContextError {message: format!("Unable to get EXT_color_buffer_float extension for the given context. Maybe your browser doesn't support the get color_buffer_float extension? Error code: {:?}", e)})?;
        context.get_extension("OES_texture_float").map_err(|e| WindowError::ContextError {message: format!("Unable to get OES_texture_float extension for the given context. Maybe your browser doesn't support the get OES_texture_float extension? Error code: {:?}", e)})?;
        Ok(crate::context::Glstruct::new(context))
    }

    pub fn render_loop<F: 'static>(mut self, mut callback: F) -> Result<(), WindowError>
    where
        F: FnMut(FrameInput) -> FrameOutput,
    {
        let performance = self
            .window
            .performance()
            .ok_or(WindowError::PerformanceError {
                message: "Performance (for timing) is not found on the window.".to_string(),
            })?;
        let mut last_time = performance.now();
        let mut accumulated_time = 0.0;
        let mut first_frame = true;

        let input = Input::new(self.window.clone());
        self.add_context_menu_event_listener()?;
        self.add_resize_event_listener(input.clone())?;
        self.add_mouseenter_event_listener(input.clone())?;
        self.add_mouseleave_event_listener(input.clone())?;
        self.add_mousedown_event_listener(input.clone())?;
        self.add_mouseup_event_listener(input.clone())?;
        self.add_mousemove_event_listener(input.clone())?;
        self.add_mousewheel_event_listener(input.clone())?;
        self.add_touchstart_event_listener(input.clone())?;
        self.add_touchend_event_listener(input.clone())?;
        self.add_touchmove_event_listener(input.clone())?;
        self.add_key_down_event_listener(input.clone())?;
        self.add_key_up_event_listener(input.clone())?;

        let input_clone = input.clone();
        input.borrow_mut().render_loop_closure = Some(Closure::wrap(Box::new(move || {
            input_clone.borrow_mut().render_requested = false;

            let now = performance.now();
            let elapsed_time = now - last_time;
            last_time = now;
            accumulated_time += elapsed_time;
            self.set_canvas_size().unwrap();
            let device_pixel_ratio = self.pixels_per_point();
            let canvas = self.canvas.as_ref().unwrap();
            let (width, height) = (
                canvas.width() as usize / device_pixel_ratio,
                canvas.height() as usize / device_pixel_ratio,
            );
            let frame_input = crate::FrameInput {
                events: input_clone.borrow().events.clone(),
                elapsed_time,
                accumulated_time,
                viewport: crate::Viewport::new_at_origo(
                    (device_pixel_ratio * width as f64) as usize,
                    (device_pixel_ratio * height as f64) as usize,
                ),
                window_width: width,
                window_height: height,
                device_pixel_ratio,
                first_frame: first_frame,
            };
            first_frame = false;
            let frame_output = callback(frame_input);
            input_clone.borrow_mut().events.clear();

            if !frame_output.wait_next_event {
                input_clone.borrow_mut().request_animation_frame();
            }
        })
            as Box<dyn FnMut()>));
        input.borrow_mut().request_animation_frame();
        Ok(())
    }

<<<<<<< HEAD
    fn inner_size(&self) -> (u32, u32) {
        (
            self.window.inner_width().unwrap().as_f64().unwrap() as u32,
            self.window.inner_height().unwrap().as_f64().unwrap() as u32,
        )
    }

    fn pixels_per_point(&self) -> f64 {
        let pixels_per_point = self.window.device_pixel_ratio() as f64;
=======
    fn pixels_per_point(&self) -> usize {
        let pixels_per_point = self.window.device_pixel_ratio() as f32;
>>>>>>> b5a47f9b
        if pixels_per_point > 0.0 && pixels_per_point.is_finite() {
            pixels_per_point
        } else {
            1.0
        }
    }

<<<<<<< HEAD
    fn get_canvas_size(&self) -> (usize, usize) {
        let device_pixel_ratio = self.pixels_per_point();
        (
            (self.canvas.width() as f64 / device_pixel_ratio) as usize,
            (self.canvas.height() as f64 / device_pixel_ratio) as usize,
        )
    }

    fn set_canvas_size(&self) {
        let (window_width, window_height) = self.inner_size();
        let (mut width, mut height) = if let Some((w, h)) = self.max_size {
=======
    fn set_canvas_size(&self) -> Result<(), WindowError> {
        let canvas = self.canvas.as_ref().ok_or(WindowError::CanvasError {
            message: "Could not find a canvas.".to_string(),
        })?;
        let (window_width, window_height) = (
            self.window.inner_width().unwrap().as_f64().unwrap() as u32,
            self.window.inner_height().unwrap().as_f64().unwrap() as u32,
        );
        let (mut width, mut height) = if let Some((w, h)) = self.settings.max_size {
>>>>>>> b5a47f9b
            (u32::min(w, window_width), u32::min(h, window_height))
        } else {
            (window_width, window_height)
        };
        width = u32::max(width, self.settings.min_size.0);
        height = u32::max(height, self.settings.min_size.1);
        let mut style = canvas.style().css_text();
        let w = format!("width:{}px;", width);
        let h = format!("height:{}px;", height);
        if let Some(start) = style.find("width") {
            let mut end = start;
            for char in style[start..].chars() {
                end += 1;
                if char == ';' {
                    break;
                }
            }
            style.replace_range(start..end, &w);
        } else {
            style.push_str(&w);
        }
        if let Some(start) = style.find("height") {
            let mut end = start;
            for char in style[start..].chars() {
                end += 1;
                if char == ';' {
                    break;
                }
            }
            style.replace_range(start..end, &h);
        } else {
            style.push_str(&h);
        }

        canvas.style().set_css_text(&style);
        let device_pixel_ratio = self.pixels_per_point();
<<<<<<< HEAD
        self.canvas
            .set_width((device_pixel_ratio * width as f64) as u32);
        self.canvas
            .set_height((device_pixel_ratio * height as f64) as u32);
=======
        canvas.set_width(device_pixel_ratio as u32 * width);
        canvas.set_height(device_pixel_ratio as u32 * height);
        Ok(())
>>>>>>> b5a47f9b
    }

    fn add_context_menu_event_listener(&mut self) -> Result<(), WindowError> {
        let closure = Closure::wrap(Box::new(move |event: web_sys::Event| {
            event.prevent_default();
            event.stop_propagation();
        }) as Box<dyn FnMut(_)>);
        self.canvas()?
            .set_oncontextmenu(Some(closure.as_ref().unchecked_ref()));
        self.closures_with_event.push(closure);
        Ok(())
    }

    fn add_resize_event_listener(&mut self, input: Rc<RefCell<Input>>) -> Result<(), WindowError> {
        let closure = Closure::wrap(Box::new(move || {
            input.borrow_mut().request_animation_frame();
        }) as Box<dyn FnMut()>);
        self.canvas()?
            .add_event_listener_with_callback("resize", closure.as_ref().unchecked_ref())
            .map_err(|e| WindowError::EventListenerError {
                message: format!("Unable to add resize event listener. Error code: {:?}", e),
            })?;
        self.closures.push(closure);
        Ok(())
    }

    fn add_mouseleave_event_listener(
        &mut self,
        input: Rc<RefCell<Input>>,
    ) -> Result<(), WindowError> {
        let closure = Closure::wrap(Box::new(move |event: web_sys::MouseEvent| {
            if !event.default_prevented() {
                input.borrow_mut().events.push(Event::MouseLeave);
                event.stop_propagation();
                event.prevent_default();

                input.borrow_mut().request_animation_frame();
            }
        }) as Box<dyn FnMut(_)>);
        self.canvas()?
            .add_event_listener_with_callback("mouseleave", closure.as_ref().unchecked_ref())
            .map_err(|e| WindowError::EventListenerError {
                message: format!(
                    "Unable to add mouse leave event listener. Error code: {:?}",
                    e
                ),
            })?;
        self.closures_with_mouseevent.push(closure);
        Ok(())
    }

    fn add_mouseenter_event_listener(
        &mut self,
        input: Rc<RefCell<Input>>,
    ) -> Result<(), WindowError> {
        let closure = Closure::wrap(Box::new(move |event: web_sys::MouseEvent| {
            if !event.default_prevented() {
                input.borrow_mut().events.push(Event::MouseEnter);
                event.stop_propagation();
                event.prevent_default();

                input.borrow_mut().request_animation_frame();
            }
        }) as Box<dyn FnMut(_)>);
        self.canvas()?
            .add_event_listener_with_callback("mouseenter", closure.as_ref().unchecked_ref())
            .map_err(|e| WindowError::EventListenerError {
                message: format!(
                    "Unable to add mouse enter event listener. Error code: {:?}",
                    e
                ),
            })?;
        self.closures_with_mouseevent.push(closure);
        Ok(())
    }

    fn add_mousedown_event_listener(
        &mut self,
        input: Rc<RefCell<Input>>,
    ) -> Result<(), WindowError> {
        let closure = Closure::wrap(Box::new(move |event: web_sys::MouseEvent| {
            if !event.default_prevented() {
                let button = match event.button() {
                    0 => Some(MouseButton::Left),
                    1 => Some(MouseButton::Middle),
                    2 => Some(MouseButton::Right),
                    _ => None,
                };
                if let Some(button) = button {
                    let modifiers = input.borrow().modifiers;
                    input.borrow_mut().events.push(Event::MouseClick {
                        state: State::Pressed,
                        button,
                        position: (event.offset_x() as f64, event.offset_y() as f64),
                        modifiers,
                        handled: false,
                    });
                };
                event.stop_propagation();
                event.prevent_default();

                input.borrow_mut().request_animation_frame();
            }
        }) as Box<dyn FnMut(_)>);
        self.canvas()?
            .add_event_listener_with_callback("mousedown", closure.as_ref().unchecked_ref())
            .map_err(|e| WindowError::EventListenerError {
                message: format!(
                    "Unable to add mouse down event listener. Error code: {:?}",
                    e
                ),
            })?;
        self.closures_with_mouseevent.push(closure);
        Ok(())
    }

    fn add_mouseup_event_listener(&mut self, input: Rc<RefCell<Input>>) -> Result<(), WindowError> {
        let closure = Closure::wrap(Box::new(move |event: web_sys::MouseEvent| {
            if !event.default_prevented() {
                let button = match event.button() {
                    0 => Some(MouseButton::Left),
                    1 => Some(MouseButton::Middle),
                    2 => Some(MouseButton::Right),
                    _ => None,
                };
                if let Some(button) = button {
                    let modifiers = input.borrow().modifiers;
                    input.borrow_mut().events.push(Event::MouseClick {
                        state: State::Released,
                        button,
                        position: (event.offset_x() as f64, event.offset_y() as f64),
                        modifiers,
                        handled: false,
                    });
                };
                event.stop_propagation();
                event.prevent_default();

                input.borrow_mut().request_animation_frame();
            }
        }) as Box<dyn FnMut(_)>);
        self.canvas()?
            .add_event_listener_with_callback("mouseup", closure.as_ref().unchecked_ref())
            .map_err(|e| WindowError::EventListenerError {
                message: format!("Unable to add mouse up event listener. Error code: {:?}", e),
            })?;
        self.closures_with_mouseevent.push(closure);
        Ok(())
    }

    fn add_mousemove_event_listener(
        &mut self,
        input: Rc<RefCell<Input>>,
    ) -> Result<(), WindowError> {
        let closure = Closure::wrap(Box::new(move |event: web_sys::MouseEvent| {
            if !event.default_prevented() {
                let delta = if let Some((x, y)) = input.borrow().last_position {
                    ((event.offset_x() - x) as f64, (event.offset_y() - y) as f64)
                } else {
                    (0.0, 0.0)
                };
                let modifiers = input.borrow().modifiers;
                input.borrow_mut().events.push(Event::MouseMotion {
                    delta,
                    position: (event.offset_x() as f64, event.offset_y() as f64),
                    modifiers,
                    handled: false,
                });
                input.borrow_mut().last_position = Some((event.offset_x(), event.offset_y()));
                event.stop_propagation();
                event.prevent_default();

                input.borrow_mut().request_animation_frame();
            }
        }) as Box<dyn FnMut(_)>);
        self.canvas()?
            .add_event_listener_with_callback("mousemove", closure.as_ref().unchecked_ref())
            .map_err(|e| WindowError::EventListenerError {
                message: format!(
                    "Unable to add mouse move event listener. Error code: {:?}",
                    e
                ),
            })?;
        self.closures_with_mouseevent.push(closure);
        Ok(())
    }

    fn add_mousewheel_event_listener(
        &mut self,
        input: Rc<RefCell<Input>>,
    ) -> Result<(), WindowError> {
        let closure = Closure::wrap(Box::new(move |event: web_sys::WheelEvent| {
            if !event.default_prevented() {
                let modifiers = input.borrow().modifiers;
                input.borrow_mut().events.push(Event::MouseWheel {
                    delta: (event.delta_x() as f64, event.delta_y() as f64),
                    position: (event.offset_x() as f64, event.offset_y() as f64),
                    modifiers,
                    handled: false,
                });
                event.stop_propagation();
                input.borrow_mut().request_animation_frame();
            }
        }) as Box<dyn FnMut(_)>);
        self.canvas()?
            .add_event_listener_with_callback("wheel", closure.as_ref().unchecked_ref())
            .map_err(|e| WindowError::EventListenerError {
                message: format!("Unable to add wheel event listener. Error code: {:?}", e),
            })?;
        self.closures_with_wheelevent.push(closure);
        Ok(())
    }

    fn add_touchstart_event_listener(
        &mut self,
        input: Rc<RefCell<Input>>,
    ) -> Result<(), WindowError> {
        let closure = Closure::wrap(Box::new(move |event: web_sys::TouchEvent| {
            if !event.default_prevented() {
                if event.touches().length() == 1 {
                    let touch = event.touches().item(0).unwrap();
                    let modifiers = input.borrow().modifiers;
                    input.borrow_mut().events.push(Event::MouseClick {
                        state: State::Pressed,
                        button: MouseButton::Left,
                        position: (touch.page_x() as f64, touch.page_y() as f64),
                        modifiers,
                        handled: false,
                    });
                    input.borrow_mut().last_position = Some((touch.page_x(), touch.page_y()));
                    input.borrow_mut().last_zoom = None;
                } else if event.touches().length() == 2 {
                    let touch0 = event.touches().item(0).unwrap();
                    let touch1 = event.touches().item(1).unwrap();
                    let zoom = f64::sqrt(
                        f64::powi((touch0.page_x() - touch1.page_x()) as f64, 2)
                            + f64::powi((touch0.page_y() - touch1.page_y()) as f64, 2),
                    );
                    input.borrow_mut().last_zoom = Some(zoom);
                    input.borrow_mut().last_position = None;
                } else {
                    input.borrow_mut().last_zoom = None;
                    input.borrow_mut().last_position = None;
                }
                event.stop_propagation();
                event.prevent_default();

                input.borrow_mut().request_animation_frame();
            }
        }) as Box<dyn FnMut(_)>);
        self.canvas()?
            .add_event_listener_with_callback("touchstart", closure.as_ref().unchecked_ref())
            .map_err(|e| WindowError::EventListenerError {
                message: format!(
                    "Unable to add touch start event listener. Error code: {:?}",
                    e
                ),
            })?;
        self.closures_with_touchevent.push(closure);
        Ok(())
    }

    fn add_touchend_event_listener(
        &mut self,
        input: Rc<RefCell<Input>>,
    ) -> Result<(), WindowError> {
        let closure = Closure::wrap(Box::new(move |event: web_sys::TouchEvent| {
            if !event.default_prevented() {
                let touch = event.touches().item(0).unwrap();
                input.borrow_mut().last_position = None;
                input.borrow_mut().last_zoom = None;
                let modifiers = input.borrow().modifiers;
                input.borrow_mut().events.push(Event::MouseClick {
                    state: State::Released,
                    button: MouseButton::Left,
                    position: (touch.page_x() as f64, touch.page_y() as f64),
                    modifiers,
                    handled: false,
                });
                event.stop_propagation();
                event.prevent_default();

                input.borrow_mut().request_animation_frame();
            }
        }) as Box<dyn FnMut(_)>);
        self.canvas()?
            .add_event_listener_with_callback("touchend", closure.as_ref().unchecked_ref())
            .map_err(|e| WindowError::EventListenerError {
                message: format!(
                    "Unable to add touch end event listener. Error code: {:?}",
                    e
                ),
            })?;
        self.closures_with_touchevent.push(closure);
        Ok(())
    }

    fn add_touchmove_event_listener(
        &mut self,
        input: Rc<RefCell<Input>>,
    ) -> Result<(), WindowError> {
        let closure = Closure::wrap(Box::new(move |event: web_sys::TouchEvent| {
            if !event.default_prevented() {
                if event.touches().length() == 1 {
                    let touch = event.touches().item(0).unwrap();
                    if let Some((x, y)) = input.borrow().last_position {
                        let modifiers = input.borrow().modifiers;
                        input.borrow_mut().events.push(Event::MouseMotion {
                            delta: ((touch.page_x() - x) as f64, (touch.page_y() - y) as f64),
                            position: (touch.page_x() as f64, touch.page_y() as f64),
                            modifiers,
                            handled: false,
                        });
                    }
                    input.borrow_mut().last_position = Some((touch.page_x(), touch.page_y()));
                    input.borrow_mut().last_zoom = None;
                } else if event.touches().length() == 2 {
                    let touch0 = event.touches().item(0).unwrap();
                    let touch1 = event.touches().item(1).unwrap();
                    let zoom = f64::sqrt(
                        f64::powi((touch0.page_x() - touch1.page_x()) as f64, 2)
                            + f64::powi((touch0.page_y() - touch1.page_y()) as f64, 2),
                    );
                    if let Some(old_zoom) = input.borrow().last_zoom {
                        let modifiers = input.borrow().modifiers;
                        input.borrow_mut().events.push(Event::MouseWheel {
                            delta: (0.0, old_zoom - zoom),
                            position: (
                                0.5 * touch0.page_x() as f64 + 0.5 * touch1.page_x() as f64,
                                0.5 * touch0.page_y() as f64 + 0.5 * touch1.page_y() as f64,
                            ),
                            modifiers,
                            handled: false,
                        });
                    }
                    input.borrow_mut().last_zoom = Some(zoom);
                    input.borrow_mut().last_position = None;
                } else {
                    input.borrow_mut().last_zoom = None;
                    input.borrow_mut().last_position = None;
                }
                event.stop_propagation();
                event.prevent_default();

                input.borrow_mut().request_animation_frame();
            }
        }) as Box<dyn FnMut(_)>);
        self.canvas()?
            .add_event_listener_with_callback("touchmove", closure.as_ref().unchecked_ref())
            .map_err(|e| WindowError::EventListenerError {
                message: format!(
                    "Unable to add touch move event listener. Error code: {:?}",
                    e
                ),
            })?;
        self.closures_with_touchevent.push(closure);
        Ok(())
    }

    fn add_key_down_event_listener(
        &mut self,
        input: Rc<RefCell<Input>>,
    ) -> Result<(), WindowError> {
        let closure = Closure::wrap(Box::new(move |event: web_sys::KeyboardEvent| {
            if !event.default_prevented() {
                if update_modifiers(&mut input.borrow_mut().modifiers, &event) {
                    let modifiers = input.borrow().modifiers;
                    input
                        .borrow_mut()
                        .events
                        .push(Event::ModifiersChange { modifiers });
                    event.stop_propagation();
                    event.prevent_default();
                }
                let key = event.key();
                let modifiers = input.borrow().modifiers;
                if let Some(kind) = translate_key(&key) {
                    input.borrow_mut().events.push(Event::Key {
                        state: State::Pressed,
                        kind,
                        modifiers,
                        handled: false,
                    });
                    event.stop_propagation();
                    event.prevent_default();
                }
                if modifiers.ctrl == State::Released
                    && modifiers.command == State::Released
                    && !should_ignore_key(&key)
                {
                    input.borrow_mut().events.push(Event::Text(key));
                    event.stop_propagation();
                    event.prevent_default();

                    input.borrow_mut().request_animation_frame();
                }
            }
        }) as Box<dyn FnMut(_)>);
        self.canvas()?
            .add_event_listener_with_callback("keydown", closure.as_ref().unchecked_ref())
            .map_err(|e| WindowError::EventListenerError {
                message: format!("Unable to add key down event listener. Error code: {:?}", e),
            })?;
        self.closures_with_keyboardevent.push(closure);
        Ok(())
    }

    fn add_key_up_event_listener(&mut self, input: Rc<RefCell<Input>>) -> Result<(), WindowError> {
        let closure = Closure::wrap(Box::new(move |event: web_sys::KeyboardEvent| {
            if !event.default_prevented() {
                if update_modifiers(&mut input.borrow_mut().modifiers, &event) {
                    let modifiers = input.borrow().modifiers;
                    input
                        .borrow_mut()
                        .events
                        .push(Event::ModifiersChange { modifiers });
                    event.stop_propagation();
                    event.prevent_default();
                }
                if let Some(kind) = translate_key(&event.key()) {
                    let modifiers = input.borrow().modifiers;
                    input.borrow_mut().events.push(Event::Key {
                        state: State::Released,
                        kind,
                        modifiers,
                        handled: false,
                    });
                    event.stop_propagation();
                    event.prevent_default();

                    input.borrow_mut().request_animation_frame();
                }
            }
        }) as Box<dyn FnMut(_)>);
        self.canvas()?
            .add_event_listener_with_callback("keyup", closure.as_ref().unchecked_ref())
            .map_err(|e| WindowError::EventListenerError {
                message: format!("Unable to add key up event listener. Error code: {:?}", e),
            })?;
        self.closures_with_keyboardevent.push(closure);
        Ok(())
    }
}

#[derive(Serialize)]
struct ContextOptions {
    antialias: bool,
}

struct Input {
    window: Rc<web_sys::Window>,
    render_loop_closure: Option<Closure<dyn FnMut()>>,
    render_requested: bool,
    events: Vec<Event>,
    modifiers: Modifiers,
    last_position: Option<(i32, i32)>,
    last_zoom: Option<f64>,
}

impl Input {
    pub fn new(window: Rc<web_sys::Window>) -> Rc<RefCell<Self>> {
        Rc::new(RefCell::new(Self {
            window,
            render_loop_closure: None,
            render_requested: false,
            events: Vec::new(),
            modifiers: Modifiers::default(),
            last_position: None,
            last_zoom: None,
        }))
    }

    pub fn request_animation_frame(&mut self) {
        if !self.render_requested {
            self.render_requested = true;
            self.window
                .request_animation_frame(
                    self.render_loop_closure
                        .as_ref()
                        .unwrap()
                        .as_ref()
                        .unchecked_ref(),
                )
                .expect("Unable to request a new frame.");
        }
    }
}

fn update_modifiers(modifiers: &mut Modifiers, event: &web_sys::KeyboardEvent) -> bool {
    let old = modifiers.clone();
    *modifiers = Modifiers {
        alt: if event.alt_key() {
            State::Pressed
        } else {
            State::Released
        },
        ctrl: if event.ctrl_key() {
            State::Pressed
        } else {
            State::Released
        },
        shift: if event.shift_key() {
            State::Pressed
        } else {
            State::Released
        },
        command: if event.ctrl_key() || event.meta_key() {
            State::Pressed
        } else {
            State::Released
        },
    };
    old.alt != modifiers.alt
        || old.ctrl != modifiers.ctrl
        || old.shift != modifiers.shift
        || old.command != modifiers.command
}

fn translate_key(key: &str) -> Option<Key> {
    use Key::*;
    Some(match key {
        "ArrowDown" => ArrowDown,
        "ArrowLeft" => ArrowLeft,
        "ArrowRight" => ArrowRight,
        "ArrowUp" => ArrowUp,

        "Esc" | "Escape" => Escape,
        "Tab" => Tab,
        "Backspace" => Backspace,
        "Enter" => Enter,
        "Space" => Space,

        "Help" | "Insert" => Insert,
        "Delete" => Delete,
        "Home" => Home,
        "End" => End,
        "PageUp" => PageUp,
        "PageDown" => PageDown,

        "0" => Num0,
        "1" => Num1,
        "2" => Num2,
        "3" => Num3,
        "4" => Num4,
        "5" => Num5,
        "6" => Num6,
        "7" => Num7,
        "8" => Num8,
        "9" => Num9,

        "a" | "A" => A,
        "b" | "B" => B,
        "c" | "C" => C,
        "d" | "D" => D,
        "e" | "E" => E,
        "f" | "F" => F,
        "g" | "G" => G,
        "h" | "H" => H,
        "i" | "I" => I,
        "j" | "J" => J,
        "k" | "K" => K,
        "l" | "L" => L,
        "m" | "M" => M,
        "n" | "N" => N,
        "o" | "O" => O,
        "p" | "P" => P,
        "q" | "Q" => Q,
        "r" | "R" => R,
        "s" | "S" => S,
        "t" | "T" => T,
        "u" | "U" => U,
        "v" | "V" => V,
        "w" | "W" => W,
        "x" | "X" => X,
        "y" | "Y" => Y,
        "z" | "Z" => Z,

        _ => return None,
    })
}

fn should_ignore_key(key: &str) -> bool {
    let is_function_key = key.starts_with('F') && key.len() > 1;
    is_function_key
        || matches!(
            key,
            "Alt"
                | "ArrowDown"
                | "ArrowLeft"
                | "ArrowRight"
                | "ArrowUp"
                | "Backspace"
                | "CapsLock"
                | "ContextMenu"
                | "Control"
                | "Delete"
                | "End"
                | "Enter"
                | "Esc"
                | "Escape"
                | "Help"
                | "Home"
                | "Insert"
                | "Meta"
                | "NumLock"
                | "PageDown"
                | "PageUp"
                | "Pause"
                | "ScrollLock"
                | "Shift"
                | "Tab"
        )
}<|MERGE_RESOLUTION|>--- conflicted
+++ resolved
@@ -180,20 +180,8 @@
         Ok(())
     }
 
-<<<<<<< HEAD
-    fn inner_size(&self) -> (u32, u32) {
-        (
-            self.window.inner_width().unwrap().as_f64().unwrap() as u32,
-            self.window.inner_height().unwrap().as_f64().unwrap() as u32,
-        )
-    }
-
     fn pixels_per_point(&self) -> f64 {
         let pixels_per_point = self.window.device_pixel_ratio() as f64;
-=======
-    fn pixels_per_point(&self) -> usize {
-        let pixels_per_point = self.window.device_pixel_ratio() as f32;
->>>>>>> b5a47f9b
         if pixels_per_point > 0.0 && pixels_per_point.is_finite() {
             pixels_per_point
         } else {
@@ -201,19 +189,6 @@
         }
     }
 
-<<<<<<< HEAD
-    fn get_canvas_size(&self) -> (usize, usize) {
-        let device_pixel_ratio = self.pixels_per_point();
-        (
-            (self.canvas.width() as f64 / device_pixel_ratio) as usize,
-            (self.canvas.height() as f64 / device_pixel_ratio) as usize,
-        )
-    }
-
-    fn set_canvas_size(&self) {
-        let (window_width, window_height) = self.inner_size();
-        let (mut width, mut height) = if let Some((w, h)) = self.max_size {
-=======
     fn set_canvas_size(&self) -> Result<(), WindowError> {
         let canvas = self.canvas.as_ref().ok_or(WindowError::CanvasError {
             message: "Could not find a canvas.".to_string(),
@@ -223,7 +198,6 @@
             self.window.inner_height().unwrap().as_f64().unwrap() as u32,
         );
         let (mut width, mut height) = if let Some((w, h)) = self.settings.max_size {
->>>>>>> b5a47f9b
             (u32::min(w, window_width), u32::min(h, window_height))
         } else {
             (window_width, window_height)
@@ -260,16 +234,11 @@
 
         canvas.style().set_css_text(&style);
         let device_pixel_ratio = self.pixels_per_point();
-<<<<<<< HEAD
         self.canvas
             .set_width((device_pixel_ratio * width as f64) as u32);
         self.canvas
             .set_height((device_pixel_ratio * height as f64) as u32);
-=======
-        canvas.set_width(device_pixel_ratio as u32 * width);
-        canvas.set_height(device_pixel_ratio as u32 * height);
-        Ok(())
->>>>>>> b5a47f9b
+        Ok(())
     }
 
     fn add_context_menu_event_listener(&mut self) -> Result<(), WindowError> {
