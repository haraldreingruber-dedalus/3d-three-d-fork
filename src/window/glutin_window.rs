--- conflicted
+++ resolved
@@ -49,25 +49,11 @@
                     .with_resizable(false)
             };
 
-<<<<<<< HEAD
-        let events_loop = EventsLoop::new();
-
-        let context = ContextBuilder::new().with_vsync(true).with_srgb(true).with_multisampling(4);
-
-        let gl_window = GlWindow::new(window, context, &events_loop)?;
-
-        unsafe {
-            gl_window.make_current()?;
-        }
-        let gl = context::Glstruct::load_with(|s| gl_window.get_proc_address(s) as *const std::os::raw::c_void);
-        Ok(Window {gl_window, events_loop, gl})
-=======
         let event_loop = EventLoop::new();
-        let windowed_context = ContextBuilder::new().with_vsync(true).with_srgb(true).build_windowed(window_builder, &event_loop)?;
+        let windowed_context = ContextBuilder::new().with_vsync(true).with_multisampling(4).with_srgb(true).build_windowed(window_builder, &event_loop)?;
         let windowed_context = unsafe { windowed_context.make_current().unwrap() };
         let gl = context::Glstruct::load_with(|s| windowed_context.get_proc_address(s) as *const std::os::raw::c_void);
         Ok(Window { windowed_context, event_loop, gl})
->>>>>>> 6b189d7d
     }
 
     pub fn render_loop<F: 'static>(self, mut callback: F) -> Result<(), Error>
