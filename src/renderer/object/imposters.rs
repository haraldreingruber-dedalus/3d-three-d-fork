use crate::core::*;
use crate::renderer::*;
use std::f32::consts::PI;

const NO_VIEW_ANGLES: u32 = 8;

///
/// A level-of-detail technique to replace rendering of high-poly meshes.
/// Should only be used where details cannot be seen, for example when the objects are far away.
/// A set of objects are rendered from different angles into a set of textures and the textures are then
/// rendered continuously instead of the expensive objects.
///
pub struct Imposters {
    sprites: Sprites,
    material: ImpostersMaterial,
}

impl Imposters {
    ///
    /// Constructs a new [Imposters] and render the imposter texture from the given objects with the given lights.
    /// The imposters are placed at the given positions.
    ///
    pub fn new(
        context: &Context,
        positions: &[Vec3],
        objects: &[&dyn Object],
        lights: &[&dyn Light],
        max_texture_size: u32,
    ) -> ThreeDResult<Self> {
        let mut aabb = AxisAlignedBoundingBox::EMPTY;
        objects
            .iter()
            .for_each(|o| aabb.expand_with_aabb(&o.aabb()));
        let mut sprites = Sprites::new(context, positions, Some(vec3(0.0, 1.0, 0.0)))?;
        sprites.set_transformation(get_sprite_transform(aabb));
        Ok(Imposters {
            sprites,
            material: ImpostersMaterial::new(context, aabb, objects, lights, max_texture_size)?,
        })
    }

    ///
    /// Set the positions of the imposters.
    ///
    pub fn set_positions(&mut self, positions: &[Vec3]) -> ThreeDResult<()> {
        self.sprites.set_centers(positions)
    }

    ///
    /// Render the imposter texture from the given objects with the given lights.
    /// Use this if you want to update the look of the imposters.
    ///
    pub fn update_texture(
        &mut self,
        objects: &[&dyn Object],
        lights: &[&dyn Light],
        max_texture_size: u32,
    ) -> ThreeDResult<()> {
        let mut aabb = AxisAlignedBoundingBox::EMPTY;
        objects
            .iter()
            .for_each(|o| aabb.expand_with_aabb(&o.aabb()));
        self.sprites.set_transformation(get_sprite_transform(aabb));
        self.material
            .update(aabb, objects, lights, max_texture_size)?;
        Ok(())
    }
}

fn get_sprite_transform(aabb: AxisAlignedBoundingBox) -> Mat4 {
    if aabb.is_empty() {
        Mat4::identity()
    } else {
        let (min, max) = (aabb.min(), aabb.max());
        let width = f32::sqrt(f32::powi(max.x - min.x, 2) + f32::powi(max.z - min.z, 2));
        let height = max.y - min.y;
        let center = 0.5 * min + 0.5 * max;
        Mat4::from_translation(center) * Mat4::from_nonuniform_scale(0.5 * width, 0.5 * height, 0.0)
    }
}

impl Geometry for Imposters {
    fn render_with_material(
        &self,
        material: &dyn Material,
        camera: &Camera,
        lights: &[&dyn Light],
    ) -> ThreeDResult<()> {
        self.sprites.render_with_material(material, camera, lights)
    }

    fn aabb(&self) -> AxisAlignedBoundingBox {
        self.sprites.aabb()
    }
}

impl Object for Imposters {
    fn render(&self, camera: &Camera, lights: &[&dyn Light]) -> ThreeDResult<()> {
        self.render_with_material(&self.material, camera, lights)
    }

    fn is_transparent(&self) -> bool {
        self.material.is_transparent()
    }
}

struct ImpostersMaterial {
    context: Context,
    texture: Texture2DArray,
}

impl ImpostersMaterial {
    pub fn new(
        context: &Context,
        aabb: AxisAlignedBoundingBox,
        objects: &[&dyn Object],
        lights: &[&dyn Light],
        max_texture_size: u32,
    ) -> ThreeDResult<Self> {
        let mut m = Self {
            context: context.clone(),
            texture: Texture2DArray::new_empty::<Vector4<u8>>(
                context,
                1,
                1,
                NO_VIEW_ANGLES,
                Interpolation::Nearest,
                Interpolation::Nearest,
                None,
                Wrapping::ClampToEdge,
                Wrapping::ClampToEdge,
            )?,
        };
        m.update(aabb, objects, lights, max_texture_size)?;
        Ok(m)
    }
    pub fn update(
        &mut self,
        aabb: AxisAlignedBoundingBox,
        objects: &[&dyn Object],
        lights: &[&dyn Light],
        max_texture_size: u32,
    ) -> ThreeDResult<()> {
        if !aabb.is_empty() {
            let (min, max) = (aabb.min(), aabb.max());
            let width = f32::sqrt(f32::powi(max.x - min.x, 2) + f32::powi(max.z - min.z, 2));
            let height = max.y - min.y;
            let texture_width = (max_texture_size as f32 * (width / height).min(1.0)) as u32;
            let texture_height = (max_texture_size as f32 * (height / width).min(1.0)) as u32;
            let viewport = Viewport::new_at_origo(texture_width, texture_height);
            let center = 0.5 * min + 0.5 * max;
            let mut camera = Camera::new_orthographic(
                &self.context,
                viewport,
                center + vec3(0.0, 0.0, -1.0),
                center,
                vec3(0.0, 1.0, 0.0),
                height,
                0.0,
                4.0 * (width + height),
            )?;
            self.texture = Texture2DArray::new_empty::<Vector4<f16>>(
                &self.context,
                texture_width,
                texture_height,
                NO_VIEW_ANGLES,
                Interpolation::Linear,
                Interpolation::Linear,
                None,
                Wrapping::ClampToEdge,
                Wrapping::ClampToEdge,
            )?;
            let mut depth_texture = DepthTargetTexture2D::new(
                &self.context,
                texture_width,
                texture_height,
                Wrapping::ClampToEdge,
                Wrapping::ClampToEdge,
                DepthFormat::Depth32F,
            )?;
<<<<<<< HEAD
            for i in 0..NO_VIEW_ANGLES {
                let layers = [i];
                let angle = i as f32 * 2.0 * PI / NO_VIEW_ANGLES as f32;
                camera.set_view(
                    center + width * vec3(f32::sin(-angle), 0.0, f32::cos(-angle)),
                    center,
                    vec3(0.0, 1.0, 0.0),
                )?;
                RenderTarget::new(
                    &self.context,
                    ColorTarget::Texture2DArray {
                        texture: &mut self.texture,
                        layers: &layers,
                        mip_level: None,
                    },
                    DepthTarget::Texture2D {
                        texture: &mut depth_texture,
                    },
                )?
                .clear(ClearState::color_and_depth(0.0, 0.0, 0.0, 0.0, 1.0))?
                .write(|| {
                    render_pass(&camera, objects, lights)?;
                    Ok(())
                })?;
=======
            {
                let render_target =
                    RenderTargetArray::new(&self.context, &mut self.texture, &mut depth_texture)?;
                for i in 0..NO_VIEW_ANGLES {
                    let angle = i as f32 * 2.0 * PI / NO_VIEW_ANGLES as f32;
                    camera.set_view(
                        center + width * vec3(f32::cos(angle), 0.0, f32::sin(angle)),
                        center,
                        vec3(0.0, 1.0, 0.0),
                    )?;
                    render_target.write(
                        &[i],
                        0,
                        ClearState::color_and_depth(0.0, 0.0, 0.0, 0.0, 1.0),
                        || {
                            render_pass(&camera, objects, lights)?;
                            Ok(())
                        },
                    )?;
                }
>>>>>>> f36cd03d
            }
        }
        Ok(())
    }
}

impl Material for ImpostersMaterial {
    fn fragment_shader_source(&self, _use_vertex_colors: bool, _lights: &[&dyn Light]) -> String {
        format!(
            "{}{}",
            include_str!("../../core/shared.frag"),
            include_str!("shaders/imposter.frag")
        )
    }

    fn use_uniforms(
        &self,
        program: &Program,
        camera: &Camera,
        _lights: &[&dyn Light],
    ) -> ThreeDResult<()> {
        program.use_uniform("no_views", &(NO_VIEW_ANGLES as i32))?;
        program.use_uniform_block("Camera", camera.uniform_buffer())?;
        program.use_texture_array("tex", &self.texture)?;
        Ok(())
    }

    fn render_states(&self) -> RenderStates {
        RenderStates {
            blend: Blend::TRANSPARENCY,
            cull: Cull::Back,
            ..Default::default()
        }
    }
    fn is_transparent(&self) -> bool {
        true
    }
}<|MERGE_RESOLUTION|>--- conflicted
+++ resolved
@@ -178,12 +178,11 @@
                 Wrapping::ClampToEdge,
                 DepthFormat::Depth32F,
             )?;
-<<<<<<< HEAD
             for i in 0..NO_VIEW_ANGLES {
                 let layers = [i];
                 let angle = i as f32 * 2.0 * PI / NO_VIEW_ANGLES as f32;
                 camera.set_view(
-                    center + width * vec3(f32::sin(-angle), 0.0, f32::cos(-angle)),
+                    center + width * vec3(f32::cos(angle), 0.0, f32::sin(angle)),
                     center,
                     vec3(0.0, 1.0, 0.0),
                 )?;
@@ -203,28 +202,6 @@
                     render_pass(&camera, objects, lights)?;
                     Ok(())
                 })?;
-=======
-            {
-                let render_target =
-                    RenderTargetArray::new(&self.context, &mut self.texture, &mut depth_texture)?;
-                for i in 0..NO_VIEW_ANGLES {
-                    let angle = i as f32 * 2.0 * PI / NO_VIEW_ANGLES as f32;
-                    camera.set_view(
-                        center + width * vec3(f32::cos(angle), 0.0, f32::sin(angle)),
-                        center,
-                        vec3(0.0, 1.0, 0.0),
-                    )?;
-                    render_target.write(
-                        &[i],
-                        0,
-                        ClearState::color_and_depth(0.0, 0.0, 0.0, 0.0, 1.0),
-                        || {
-                            render_pass(&camera, objects, lights)?;
-                            Ok(())
-                        },
-                    )?;
-                }
->>>>>>> f36cd03d
             }
         }
         Ok(())
