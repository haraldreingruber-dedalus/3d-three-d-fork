
uniform sampler2DArray gbuffer;
uniform sampler2D depthMap;
uniform mat4 viewProjectionInverse;

in vec2 uv;

layout (location = 0) out vec4 outColor;

void main()
{
<<<<<<< HEAD
    float depth = texture(depthMap, uv).r;
=======
    vec2 uv = vec2(uv.x, 1.0 - uv.y);
    float depth = texture(depthMap, vec3(uv,0)).r;
>>>>>>> f36cd03d
    if(depth > 0.99999)
    {
        discard;
    }
    gl_FragDepth = depth;

    vec3 position = world_pos_from_depth(viewProjectionInverse, depth, uv);
   	
    vec4 c = texture(gbuffer, vec3(uv, 0));
    vec4 surface_color = vec4(c.rgb, 1.0);
    float metallic_factor = c.w;

    vec4 n = texture(gbuffer, vec3(uv, 1));
    vec2 n2 = n.xy*2.0 - 1.0;
    float z = 1.0 - n2.x * n2.x - n2.y * n2.y;
    if (z > 0.0001) {
        z = sqrt(z);
    }
    vec3 normal = normalize(vec3(n2.x, n2.y, z));
    float roughness_factor = n.w;
    float occlusion = n.z;

    outColor.rgb = calculate_lighting(surface_color.rgb, position, normal, metallic_factor, roughness_factor, occlusion);
    outColor.rgb = reinhard_tone_mapping(outColor.rgb);
    outColor.rgb = srgb_from_rgb(outColor.rgb);
    outColor.a = surface_color.a;
}<|MERGE_RESOLUTION|>--- conflicted
+++ resolved
@@ -9,12 +9,8 @@
 
 void main()
 {
-<<<<<<< HEAD
+    vec2 uv = vec2(uv.x, 1.0 - uv.y);
     float depth = texture(depthMap, uv).r;
-=======
-    vec2 uv = vec2(uv.x, 1.0 - uv.y);
-    float depth = texture(depthMap, vec3(uv,0)).r;
->>>>>>> f36cd03d
     if(depth > 0.99999)
     {
         discard;
