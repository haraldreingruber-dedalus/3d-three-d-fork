// Entry point for non-wasm
#[cfg(not(target_arch = "wasm32"))]
#[tokio::main]
async fn main() {
    run().await;
}

use three_d::core::*;
use three_d::*;

pub async fn run() {
    let window = Window::new(WindowSettings {
        title: "Image!".to_string(),
        max_size: Some((1280, 720)),
        ..Default::default()
    })
    .unwrap();
    let context = window.gl();

    // Source: https://polyhaven.com/
    let mut loaded = if let Ok(loaded) =
        three_d_asset::io::load_async(&["../assets/syferfontein_18d_clear_4k.hdr"]).await
    {
        loaded
    } else {
        three_d_asset::io::load_async(&[
            "https://asny.github.io/three-d/assets/syferfontein_18d_clear_4k.hdr",
        ])
        .await
        .expect("failed to download the necessary assets, to enable running this example offline, place the relevant assets in a folder called 'assets' next to the three-d source")
    };
    let image = Texture2D::new(&context, &loaded.deserialize("").unwrap());

    let mut gui = GUI::new(&context);

    let mut image_viewer = Gm::new(
        ScreenQuad::new(&context),
        ImageMaterial {
            image,
            tone_mapping: 1.0,
        },
    );

    // main loop
    let mut texture_transform_scale = 1.0;
    let mut texture_transform_x = 0.0;
    let mut texture_transform_y = 0.0;
    window.render_loop(move |mut frame_input| {
        let mut panel_width = 0.0;
        gui.update(
            &mut frame_input.events,
            frame_input.accumulated_time,
            frame_input.viewport,
            frame_input.device_pixel_ratio,
            |gui_context| {
                use three_d::egui::*;
                SidePanel::right("side_panel").show(gui_context, |ui| {
                    ui.heading("Debug Panel");
                    ui.add(
                        Slider::new(&mut image_viewer.material.tone_mapping, 0.0..=50.0)
                            .text("Tone mapping"),
                    );
                    ui.add(
                        Slider::new(&mut texture_transform_scale, 0.0..=10.0)
                            .text("Texture transform scale"),
                    );
                    ui.add(
                        Slider::new(&mut texture_transform_x, 0.0..=1.0)
                            .text("Texture transform x"),
                    );
                    ui.add(
                        Slider::new(&mut texture_transform_y, 0.0..=1.0)
                            .text("Texture transform y"),
                    );
                });
                panel_width = gui_context.used_rect().width() as f64;
            },
        );

        image_viewer.geometry.set_texture_transform(
            Mat3::from_scale(texture_transform_scale)
                * Mat3::from_translation(vec2(texture_transform_x, texture_transform_y)),
        );

        let viewport = Viewport::new_at_origo(
            frame_input.viewport.width - (panel_width * frame_input.device_pixel_ratio) as u32,
            frame_input.viewport.height,
        );

<<<<<<< HEAD
        frame_input
            .screen()
            .clear(ClearState::default())
            .render(&camera2d(viewport), &image_viewer, &[])
            .write(|| {
                gui.render(frame_input.viewport);
            });
=======
        frame_input.screen().clear(ClearState::default()).write(|| {
            image_effect.use_texture("image", &image);
            image_effect.use_uniform("parameter", tone_mapping);
            image_effect.apply(RenderStates::default(), viewport);
            gui.render();
        });
>>>>>>> ca30cd0e

        FrameOutput::default()
    });
}

struct ImageMaterial {
    pub image: Texture2D,
    pub tone_mapping: f32,
}

impl Material for ImageMaterial {
    fn fragment_shader_source(&self, _use_vertex_colors: bool, _lights: &[&dyn Light]) -> String {
        include_str!("shader.frag").to_owned()
    }

    fn use_uniforms(&self, program: &Program, _camera: &Camera, _lights: &[&dyn Light]) {
        program.use_texture("image", &self.image);
        program.use_uniform("parameter", self.tone_mapping);
    }

    fn render_states(&self) -> RenderStates {
        RenderStates::default()
    }

    fn material_type(&self) -> MaterialType {
        MaterialType::Opaque
    }
}<|MERGE_RESOLUTION|>--- conflicted
+++ resolved
@@ -87,22 +87,13 @@
             frame_input.viewport.height,
         );
 
-<<<<<<< HEAD
         frame_input
             .screen()
             .clear(ClearState::default())
             .render(&camera2d(viewport), &image_viewer, &[])
             .write(|| {
-                gui.render(frame_input.viewport);
+                gui.render();
             });
-=======
-        frame_input.screen().clear(ClearState::default()).write(|| {
-            image_effect.use_texture("image", &image);
-            image_effect.use_uniform("parameter", tone_mapping);
-            image_effect.apply(RenderStates::default(), viewport);
-            gui.render();
-        });
->>>>>>> ca30cd0e
 
         FrameOutput::default()
     });
