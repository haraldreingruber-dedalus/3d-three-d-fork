--- conflicted
+++ resolved
@@ -36,23 +36,16 @@
         .remove(0);
     model_with_computed_tangents.set_transformation(Mat4::from_translation(vec3(1.4, 1.2, 0.0)));
 
-<<<<<<< HEAD
-    let mut instanced_model_with_computed_tangents =
-        InstancedModels::<PhysicalMaterial>::new(&context, &Instances::default(), &cpu_models)
-            .unwrap()
-            .remove(0);
-=======
-    let mut instanced_model_with_computed_tangents = InstancedModel::new_with_material(
+    let mut instanced_model_with_computed_tangents = InstancedModels::<PhysicalMaterial>::new(
         &context,
         &Instances {
             translations: vec![Vec3::zero()],
             ..Default::default()
         },
-        &cpu_meshes[0],
-        material.clone(),
+        &cpu_models,
     )
-    .unwrap();
->>>>>>> 40a6fa96
+    .unwrap()
+    .remove(0);
     instanced_model_with_computed_tangents
         .set_transformation(Mat4::from_translation(vec3(1.4, -1.2, 0.0)));
 
@@ -62,24 +55,16 @@
         .unwrap()
         .remove(0);
     model_with_loaded_tangents.set_transformation(Mat4::from_translation(vec3(-1.4, 1.2, 0.0)));
-
-<<<<<<< HEAD
-    let mut instanced_model_with_loaded_tangents =
-        InstancedModels::<PhysicalMaterial>::new(&context, &Instances::default(), &cpu_models)
-            .unwrap()
-            .remove(0);
-=======
-    let mut instanced_model_with_loaded_tangents = InstancedModel::new_with_material(
+    let mut instanced_model_with_loaded_tangents = InstancedModels::<PhysicalMaterial>::new(
         &context,
         &Instances {
             translations: vec![Vec3::zero()],
             ..Default::default()
         },
-        &cpu_meshes[0],
-        material.clone(),
+        &cpu_models,
     )
-    .unwrap();
->>>>>>> 40a6fa96
+    .unwrap()
+    .remove(0);
     instanced_model_with_loaded_tangents
         .set_transformation(Mat4::from_translation(vec3(-1.4, -1.2, 0.0)));
 
